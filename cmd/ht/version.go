// Copyright 2014 Volker Dobler.  All rights reserved.
// Use of this source code is governed by a BSD-style
// license that can be found in the LICENSE file.

package main

import (
	"flag"
	"fmt"
)

var cmdVersion = &Command{
	RunArgs:     runVersion,
	Usage:       "version",
	Description: "print version information",
	Flag:        flag.NewFlagSet("version", flag.ContinueOnError),
	Help: `
Version prints version information about ht.
	`,
}

var (
<<<<<<< HEAD
	version = "2.6.0"
=======
	version = "3.0.0-preprebeta"
>>>>>>> 6b309d19
)

func runVersion(cmd *Command, _ []string) {
	fmt.Printf("ht version %s\n", version)
}<|MERGE_RESOLUTION|>--- conflicted
+++ resolved
@@ -20,11 +20,7 @@
 }
 
 var (
-<<<<<<< HEAD
-	version = "2.6.0"
-=======
-	version = "3.0.0-preprebeta"
->>>>>>> 6b309d19
+	version = "3.0.0-rc1"
 )
 
 func runVersion(cmd *Command, _ []string) {
